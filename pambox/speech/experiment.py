--- conflicted
+++ resolved
@@ -292,15 +292,13 @@
         rc[:].use_dill()
         lview.apply(np.random.seed, seed)
 
-<<<<<<< HEAD
         try:
             iter(self.models)
         except TypeError:
             self.models = [self.models]
-=======
+
         # Initialize the dataframe in which the results are saved.
         df = pd.DataFrame()
->>>>>>> 096ae298
 
         targets = self.material.load_files(n)
         conditions = product(
