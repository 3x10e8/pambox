# -*- coding: utf-8 -*-
from __future__ import division
import numpy as np
import scipy as sp
import matplotlib.pyplot as plt
from mpl_toolkits.axes_grid1 import ImageGrid
from six.moves import zip
from pambox import central
from pambox import inner
try:
    import seaborn
except ImportError:
    pass


class Sepsm(object):
    """Implement the sEPSM intelligibility model [1].

    Parameters
    ----------
    fs : int
         (Default value = 22050)
    cf : array_like
         (Default value = _default_center_cf)
    modf : array_like
         (Default value = _default_modf)
    downsamp_factor : int
         (Default value = 10)
    noise_floor : float
         (Default value = 0.01)
    snr_env_limit : float
         (Default value = 0.001)

    Notes
    -----

    Modifed on 2014-10-07 by Alexandre Chabot-Leclerc: Remove the unnecessary
    factor to compensate for filter bandwidth when computing the bands above
    threshold. The diffuse hearing threshold are already adjusted for filter
    bandwidth.

    References
    ----------

    .. [1] S. Jørgensen and T. Dau: Predicting speech intelligibility based
        on the signal-to-noise envelope power ratio after modulation-
        frequency selective processing. J. Acoust. Soc. Am. 130 (2011)
        1475--1487.

    """

    # Center frequencies of the peripheral filterbank.
    _default_center_cf = (63, 80, 100, 125, 160, 200, 250, 315, 400, 500, 630,
                          800, 1000, 1250, 1600, 2000, 2500, 3150, 4000, 5000,
                          6300, 8000)
    # Diffuse field hearing threshold in quiet: ISO 389-7:2005
    _default_ht_diffuse = (37.5, 31.5, 26.5, 22.1, 17.9, 14.4, 11.4, 8.4, 5.8,
                           3.8, 2.1, 1.0, 0.8, 1.9, 0.5, -1.5, -3.1, -4.0,
                           -3.8, -1.8, 2.5, 6.8)
    # Center frequencies of the modulation filterbank.
    _default_modf = (1., 2., 4., 8., 16., 32., 64.)

    def __init__(self, fs=22050
                 , cf=_default_center_cf
                 , modf=_default_modf
                 , downsamp_factor=10
                 , noise_floor=0.01
                 , snr_env_limit=0.001
                 ):
        self.fs = fs
        self.cf = cf
        self.modf = modf
        self.downsamp_factor = downsamp_factor
        self.noise_floor = noise_floor
        self.snr_env_limit = snr_env_limit
        self.ht_diffuse = self._default_ht_diffuse
        self.name = 'Sepsm'
        self.mod_fb = \
            central.EPSMModulationFilterbank(self.fs / self.downsamp_factor,
                                             self.modf)
<<<<<<< HEAD
        self.peripheral_filterbank = inner.GammatoneFilterbank(self.cf, self.fs)
=======
        self.noct_filterbank = inner.RectangularFilterbank(self.fs, self.cf,
                                                           width=3)
>>>>>>> ee82b668

    def _peripheral_filtering(self, signals):
        """Filters a time signal using a Gammatone filterbank.

        Parameters
        ----------
        signal : ndarray
            Signal to filter.
        center_f : ndarray
            Center frequencies of the peripheral filters.

        Returns
        -------
        y : ndarray
            Outputs of the peripheral filterbank.

        """
        y = np.zeros((signals.shape[0], len(self.cf), signals.shape[-1]))
<<<<<<< HEAD
=======
        g = inner.GammatoneFilterbank(self.fs, self.cf)
>>>>>>> ee82b668
        for i_sig, s in enumerate(signals):
            y[i_sig] = self.peripheral_filterbank.filter(s)
        return y

    def _bands_above_thres(self, x):
        """Select bands above threshold accoring to the diffuse field hearing
        threshold in quiet: ISO 389-7:2005.

        Parameters
        ----------
        x : array_like,
            RMS value of each peripheral channel.

        Returns
        -------
        ndarray
            Index of the bands above threshold.

        """
        noise_rms_db = 20 * np.log10(x)
        # convert to spectrum level according to SII - ANSI 1997
        noise_spec_level_corr = noise_rms_db \
            - 10.0 * np.log10(sp.asarray(self.cf))
        max_idx = min(len(noise_spec_level_corr), len(self.ht_diffuse))
        b = noise_spec_level_corr[:max_idx] > self.ht_diffuse[:max_idx]
        idx = np.arange(len(noise_rms_db))
        return idx[b]

    def _snr_env(self, p_mix, p_noise):
        """Calculates SNR_env for a signal mixture and a noise.

        Parameters
        ----------
        p_mix, p_noise : ndarray
            Channel envelopes for the clean speech, mixture and noise alone,
            in that order
        Returns
        -------
        ndarray
            Linear values of SNRenv.

        """

        p_mix = np.asanyarray(p_mix)
        p_noise = np.asanyarray(p_noise)

        # set nan values to zero
        p_mix[np.isnan(p_mix)] = 0
        p_noise[np.isnan(p_noise)] = 0

        # noisefloor cannot exceed the mix, since they exist at the same time
        p_noise = np.minimum(p_noise, p_mix)

        # the noisefloor restricted to minimum 0.01 reflecting and internal
        # noise threshold
        p_mix = np.maximum(p_mix, self.noise_floor)
        p_noise = np.maximum(p_noise, self.noise_floor)

        # calculation of snrenv
        snr_env = (p_mix - p_noise) / p_noise
        snr_env = np.maximum(snr_env, self.snr_env_limit)

        return snr_env, (p_mix, p_noise)

    def _optimal_combination(self, snr_env, bands_above_thres_idx):
        """Calculates "optimal combination" of SNRenv above threshold.

        Parameters
        ----------
        snr_env : ndarray
            Linear values of SNRenv.
        bands_above_thres_idx : ndarray
            Index values of the bands above threshold

        Returns
        -------
        snr_env : float


        Notes
        -----
        Combines the SNR values as:

        .. math::

            \srqt(\sum_idx SNRenv_idx ^ 2)

        """
        snr_env = np.sqrt(np.sum(snr_env[bands_above_thres_idx] ** 2,
                                 axis=-1))
        snr_env = np.sqrt(np.sum(snr_env ** 2))
        return snr_env

    def _find_bands_above_thres(self, mixture):
        """Find the indexes of the bands that are above hearing threshold.

        The signal is filtered using a rectangular third-octave filterbank
        and the level in each bands is compared to the diffuse field hearing
        threshold in quiet: ISO 389-7:2005.

        Parameters
        ----------
        mixture : ndarray
            1D time signal.

        Returns
        -------
        indexes : ndarray
            Index of the channels that are above hearing threshold.

        See also
        --------
        _bands_above_thres : Compares the band powers to the hearing
            threshold.

        """
        filtered_rms_mix = self.noct_filterbank.filter(mixture)
        return self._bands_above_thres(filtered_rms_mix)

    def _extract_env(self, channel_sigs):
        """Calculates the Hilbert envelope.

        Parameters
        ----------
        channel_sigs : ndarray
            Peripheral subband signals.

        Returns
        -------
        env : ndarray
            Hilbert envelope of the input signals.

        See also:
        ---------
        inner.hilbert_envelope : Calculates the Hilbert envelope.

        """
        return inner.hilbert_envelope(channel_sigs)

    def _mod_sensitivity(self, envs):
        """Reduces modulation sensitivity using a low-pass filter.

        Low-pass filters the envelope using a 1st-order Butterworth filter at
        150 Hz [1, 2].

        Parameters
        ----------
        envs : ndarray
            Envelopes

        Returns
        -------
        envs : ndarray

        References
        ----------
        .. [1] S. D. Ewert and T. Dau: Characterizing frequency selectivity
            for envelope fluctuations.. J. Acoust. Soc. Am. 108 (2000)
            1181-1196.
        .. [2] A. Kohlrausch, R. Fassel, and T. Dau: The influence of carrier
            level and frequency on modulation and beat-detection thresholds
            for sinusoidal carriers. J. Acoust. Soc. Am. 108 (2000) 723-734.



        """
        return inner.lowpass_env_filtering(envs, 150.0, n=1, fs=self.fs)

    def _mod_filtering(self, channel_envs):
        """Filters the subband envelopes using a modulation filterbank.

        Parameters
        ----------
        channels_envs : ndarray
            Subband envelopes. The shape should be (N_SIG, N_CHAN, N).

        Returns
        -------
        envs : ndarray
            Modulation subband signals. The shape is (N_SIG, N_CHAN, N_MODF, N).
        powers : ndarray
            Modulation power at the output of the modulation filterbank. The
            shape is (N_SIG, N_CHAN, N_MODF).

        """
        # Downsample the envelope for faster processing
        channel_envs = channel_envs[..., ::self.downsamp_factor]
        if (channel_envs.shape[-1] % 2) == 0:
            len_offset = 1
        else:
            len_offset = 0
        envs = np.zeros((channel_envs.shape[0],
                         len(self.cf),
                         len(self.modf),
                         channel_envs.shape[-1] - len_offset)
        )
        powers = np.zeros((channel_envs.shape[0],
                         len(self.cf),
                         len(self.modf))
        )
        for i_sig, s in enumerate(channel_envs):
            for i_chan, chan in enumerate(s):
                powers[i_sig, i_chan], envs[i_sig, i_chan] =  \
                    self.mod_fb.filter(chan)
        return envs, powers

    def predict(self, clean=None, mix=None, noise=None):
        """Predicts intelligibility.

        The sEPSM requires at least the mixture and the noise alone to make a
        prediction. The clean signal will also be processed if it is
        available, but it is not used to make the prediction.
        
        Parameters
        ----------
        clean : ndarray (optional)
            Clean speech signal, optional.
        mix : ndarray
            Mixture of the processed speech and noise.
        noise : ndarrays
            Processed noise signal alone.

        Returns
        -------
        res : dict
            Dictionary of the model predictions. The keys are as follow:
            - 'p': is a dictionary with the model predictions. In this case
            it contains a 'snr_env' key.
            - 'snr_env_matrix': 2D matrix of the SNRenv as a function audio
            frequency and modulation frequency.
            - 'exc_ptns': Modulation power at the output of the modulation
            filterbank for the intput signals. It is a (N_SIG, N_CHAN,
            N_MODF) array.
            - 'band_above_thres_idx': Array of the indexes of the bands that
            were above hearing threshold.

        """
        if clean is None:
            signals = np.vstack((mix, noise))
        else:
            signals = np.vstack((clean, mix, noise))

        # find bands above threshold
        bands_above_thres_idx = self._find_bands_above_thres(mix)

        channel_sigs = self._peripheral_filtering(signals)
        channel_envs = self._extract_env(channel_sigs)
        channel_envs = self._mod_sensitivity(channel_envs)
        filtered_envs, exc_ptns = self._mod_filtering(channel_envs)
        snr_env_matrix, _ = self._snr_env(*exc_ptns[-2:])
        snr_env = self._optimal_combination(snr_env_matrix,
                                            bands_above_thres_idx)

        res = {
            'p': {
                'snr_env': snr_env
            },
            'snr_env_matrix': snr_env_matrix,
            'exc_ptns': exc_ptns,
            'bands_above_thres_idx': bands_above_thres_idx
        }

        return res

    def plot_bands_above_thres(self, res):
        """Plot bands that were above threshold as a bar chart.
        
        Parameters
        ----------
        res : dict
            A `dict` as output by the sEPSM model. The dictionary must have a
            `bands_above_threshold_idx` key.

        Returns
        -------
        None

        """
        cf = self.cf
        cf_ticks = list(range(len(cf)))
        bands = res.bands_above_thres_idx
        # Make the bar chart
        y = np.zeros_like(cf)
        y[bands] = 1

        f, ax = plt.subplots()
        ax.bar(cf_ticks, y, align='center')
        ax.set_xlim([-1, len(cf)])
        ax.set_xticks(cf_ticks[::3])
        ax.set_xticklabels(cf[::3])  # only octave-spaced values
        ax.set_yticks([])

        ax.set_xlabel('Center frequency [Hz]')

        return self

    def _plot_mod_matrix(self, mat, ax=None, vmin=None, vmax=None):
        """Plots a matrix of values values as a heat map.
        
        Parameters
        ----------
        mat : ndarray
            Modulation power or SNRenv values
        ax : axes, optional, (Default value = None)
            Axes where to plot. A new figure and plot will be created by
            default.
        vmin, vmax : float, optional, (Default value = None)
            Minimum and maximum value to normalize the color scale.

        Returns
        -------


        """
        cf = self.cf
        mf = self.modf

        xlabel = 'Modulation frequency [Hz]'
        ylabel = 'Channel frequency [Hz]'
        bmap = plt.get_cmap('PuBu')

        if ax is None:
            f, ax = plt.subplots()
            ax.set_xticks(list(range(len(mf)))[::2])
            ax.set_xticklabels(mf[::2])
            ax.set_yticks(list(range(len(cf)))[::3])
            ax.set_yticklabels(cf[::3])

            ax.set_xlabel(xlabel)
            ax.set_ylabel(ylabel)

        im = ax.imshow(mat, origin='lower',
                       interpolation='none',
                       cmap=bmap,
                       vmin=vmin,
                       vmax=vmax,
                       aspect='auto')
        return im

    def plot_snr_env_matrix(self, res, ax=None, vmin=None, vmax=None):
        """

        Parameters
        ----------
        res : dict
            Output of the :py:func:`predict` function.
        ax : ax object
             Matplotlib axis where the data should be plotted. A new axis
             will be created if the value is `None`. (Default value = None)
        vmin : float, optional
             Minimum value of the heatmanp. The minimum value will be infered
             from the data if `None`. (Default value = None)
        vmax : float, optional
             Maxiumum value of the heatmanp. The maximum value will be infered
             from the data if `None`. (Default value = None)

        Returns
        -------

        """
        if not ax:
            fig, ax = plt.subplots()
        data = 10 * np.log10(res['snr_env_matrix'])
        data[np.isinf(data)] = np.nan
        if vmin is None:
            vmin = np.nanmin(data)
        if vmax is None:
            vmax = np.nanmax(data)
        im = self._plot_mod_matrix(data, ax=ax, vmin=vmin, vmax=vmax)
        cb = plt.colorbar(im)
        cb.set_label(r"SNRenv [dB]")
        ax.set_xlabel('Modulation frequency [Hz]')
        ax.set_ylabel('Channel frequency [Hz]')

        ax.set_xticks(list(range(len(self.modf)))[::2])
        ax.set_xticklabels([int(x) for x in self.modf[::2]])
        ax.set_yticks(list(range(len(self.cf)))[::3])
        ax.set_yticklabels(self.cf[::3])

        return ax

    def plot_exc_ptns(self, res, db=True, attr='exc_ptns', vmin=None,
                      vmax=None):
        """Plot the excitation patterns from a prediction.
        
        Parameters
        ----------
        res : dict
            Results from an sEPSM prediction. The dictionay should have a
            "exc_ptns" key. Otherwise, the key to use can be defined using the
            `attr` parameter.
        db : bool, optional, (Default value = `True`)
             Plot as dB if `True`, otherwise plots linear values.
        attr : string, optional, (Default value = 'exc_ptns')
             Dictionary key to use for plotting the excitation patters
        vmin, vmax : float, optional, (Default = None)
            Minimum and maximum value to normalize the color scale.

        Returns
        -------

        """
        cf = self.cf
        mf = self.modf
        if db:
            data = 10 * np.log10(res[attr])
        else:
            data = res['exc_ptns']
        if not vmax:
            vmax = data.max()
        if not vmin:
            vmin = np.maximum(-30, data.min())

        xlabel = 'Modulation frequency [Hz]'
        ylabel = 'Channel frequency [Hz]'
        titles = ['Clean', 'Mixture', 'Noise']
        n_subs = data.shape[0]

        fig = plt.figure(1, figsize=(10, 5), dpi=300)
        grid = ImageGrid(fig, 111,
                         nrows_ncols=(1, n_subs),
                         axes_pad=0.2,
                         share_all=True,
                         cbar_location='right',
                         aspect=False,
                         cbar_mode='single',
                         cbar_size='7%',
                         cbar_pad=0.05)
        fig.subplots_adjust(wspace=0.05)

        for ax, exc_ptns in zip(grid, data):
            im = self._plot_mod_matrix(exc_ptns, ax=ax, vmin=vmin, vmax=vmax)

        for ax in grid:
            ax.set_xticks(list(range(len(mf)))[::2])
            ax.set_xticklabels([int(x) for x in mf[::2]])
            ax.set_yticks(list(range(len(cf)))[::3])
            ax.set_yticklabels(cf[::3])

        for ax, title in zip(grid, titles[-n_subs:]):
            ax.set_title(title)

        if 'exc_ptns' in attr:
            cbar_label = 'Modulation power [dB]'
        else:
            cbar_label = 'SNRenv [dB]'

        cbar = grid.cbar_axes[0].colorbar(im)
        cbar.set_label_text(cbar_label)

        grid[0].set_ylabel(ylabel)
        fig.text(0.5, 0.0, xlabel, ha='center', size=17.6)
        return self

    def plot_filtered_envs(self, envs, fs, axes=None):
        """Plot the filtered envelopes.

        Parameters
        ----------
        envs : ndarray
            List of envelope signals.
        fs : int
            Sampling frequency.
        axes : axes, (Default value = None)
             Matplotlib axes where to place the plot. Defaults to creating a
             new figure is `None`.

        Returns
        -------

        """
        mf = self.modf

        n_envs, len_env = envs.shape
        t = np.arange(len_env) / fs * 1000  # time in ms.
        fig, axes = plt.subplots(n_envs, 1, sharex=True, sharey=False)
        fig.subplots_adjust(hspace=0.05)

        for ax, env, f in zip(axes, envs[::-1], mf[::-1]):
            ax.plot(t, env)
            ax.set_yticks([env.mean()])
            ax.set_yticklabels([f])
            ax.set_xlim([t.min(), t.max()])

        axes[-1].set_xlabel('Time [ms]')
        fig.text(0.05, 0.5, 'Filter center frequency [Hz]',
                 va='center', rotation=90, size=11)
        return fig<|MERGE_RESOLUTION|>--- conflicted
+++ resolved
@@ -78,12 +78,9 @@
         self.mod_fb = \
             central.EPSMModulationFilterbank(self.fs / self.downsamp_factor,
                                              self.modf)
-<<<<<<< HEAD
         self.peripheral_filterbank = inner.GammatoneFilterbank(self.cf, self.fs)
-=======
         self.noct_filterbank = inner.RectangularFilterbank(self.fs, self.cf,
                                                            width=3)
->>>>>>> ee82b668
 
     def _peripheral_filtering(self, signals):
         """Filters a time signal using a Gammatone filterbank.
@@ -102,10 +99,6 @@
 
         """
         y = np.zeros((signals.shape[0], len(self.cf), signals.shape[-1]))
-<<<<<<< HEAD
-=======
-        g = inner.GammatoneFilterbank(self.fs, self.cf)
->>>>>>> ee82b668
         for i_sig, s in enumerate(signals):
             y[i_sig] = self.peripheral_filterbank.filter(s)
         return y
