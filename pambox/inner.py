# -*- coding: utf-8 -*-
"""
:mod:`pambox.inner` regroups processes of the inner.
"""
from __future__ import division, print_function, absolute_import

import numpy as np
from numpy import exp, sin, cos, sqrt, abs, ones, pi
import scipy as sp
import scipy.signal as ss

from .utils import next_pow_2, hilbert


try:
    _ = np.use_fastnumpy  # Use Enthought MKL optimizations
    from numpy.fft import fft, ifft, rfft, irfft
except AttributeError:
    try:
        import mklfft  # MKL FFT optimizations from Continuum Analytics
        from numpy.fft import fft, ifft, rfft, irfft
    except ImportError:
        # Finally, just use Numpy's and Scipy's
        from scipy.fftpack import fft, ifft
        from numpy.fft import rfft, irfft


CENTER_F = np.asarray([63, 80, 100, 125, 160, 200, 250, 315, 400, 500,
                       630, 800, 1000, 1250, 1600, 2000, 2500, 3150, 4000,
                       5000, 6300, 8000])
FS = np.asarray([22050.])


def erb_bandwidth(fc):
    """Bandwith or an ERB.

    Parameters
    ----------
    fc : ndarray
        Center frequency, or center frequencies, of the filter.

    Returns
    -------
    ndarray
        Equivalent rectangular bandwidth of the filter(s).
    """
    # In Hz, according to Glasberg and Moore (1990)
    return 24.7 + fc / 9.265


def lowpass_env_filtering(x, cutoff=150., n=1, fs=22050):
    """Low-pass filters a signal using a Butterworth filter.

    Parameters
    ----------
    x : ndarray
    cutoff : float, optional
        Cut-off frequency of the low-pass filter, in Hz. The default is 150 Hz.
    n : int, optional
        Order of the low-pass filter. The default is 1.
    fs : float, optional
        Sampling frequency of the signal to filter. The default is 22050 Hz.

    Returns
    -------
    ndarray
        Low-pass filtered signal.

    """

    b, a = sp.signal.butter(N=n, Wn=cutoff * 2. / fs, btype='lowpass')
    return sp.signal.lfilter(b, a, x)


class GammatoneFilterbank(object):
    """Gammatone Filterbank

    Parameters
    ----------
    cf : array_like
        Center frequencies of the filterbank.
    fs : float
        Sampling frequency of the signals to filter.
    b : float
        beta of the gammatone filters. The default is `b` = 1.019.
    order : int
        Order. The default value is 1.
    q : float
        Q-value of the ERB. The default value is 9.26449.
    min_bw : float
        Minimum bandwidth of an ERB.

    References
    ----------

    """


<<<<<<< HEAD
    def __init__(self, cf, fs, b=1.019, order=1, q=9.26449, min_bw=24.7):

        self.fs = fs
=======
    def __init__(self, fs, cf, b=1.019, order=1, q=9.26449, min_bw=24.7):

>>>>>>> ee82b668
        try:
            len(cf)
        except TypeError:
            cf = [cf]
        self.cf = np.asarray(cf)
        self.b = b
        self.erb_order = order
        self.q = q
        self.min_bw = min_bw


    def _calculate_coefficients(self):
        cf = self.cf
        b = self.b
        order = self.erb_order
        q = self.q
        min_bw = self.min_bw

        erb = ((cf / q) ** order + min_bw ** order) ** (1 / order)
        print(self.fs)
        t = 1 / self.fs
        b = b * 2 * pi * erb
        a0 = t
        a2 = 0
        b0 = 1
        b1 = -2 * cos(2 * cf * pi * t) / exp(b * t)
        b2 = exp(-2 * b * t)
        a11 = -(2 * t * cos(2 * cf * pi * t) / exp(b * t) + 2 * sqrt(
            3 + 2 ** 1.5) * t * sin(2 * cf * pi * t) / exp(b * t)) / 2
        a12 = -(2 * t * cos(2 * cf * pi * t) / exp(b * t) - 2 * sqrt(
            3 + 2 ** 1.5) * t * sin(2 * cf * pi * t) / exp(b * t)) / 2
        a13 = -(2 * t * cos(2 * cf * pi * t) / exp(b * t) + 2 * sqrt(
            3 - 2 ** 1.5) * t * sin(2 * cf * pi * t) / exp(b * t)) / 2
        a14 = -(2 * t * cos(2 * cf * pi * t) / exp(b * t) - 2 * sqrt(
            3 - 2 ** 1.5) * t * sin(2 * cf * pi * t) / exp(b * t)) / 2
        i = 1j
        gain = abs((-2 * exp(4 * i * cf * pi * t) * t +
                    2 * exp(-(b * t) + 2 * i * cf * pi * t) * t *
                    (cos(2 * cf * pi * t) - sqrt(3 - 2 ** (3. / 2)) *
                     sin(2 * cf * pi * t))) *
                   (-2 * exp(4 * i * cf * pi * t) * t +
                    2 * exp(-(b * t) + 2 * i * cf * pi * t) * t *
                    (cos(2 * cf * pi * t) + sqrt(3 - 2 ** (3. / 2)) *
                     sin(2 * cf * pi * t))) *
                   (-2 * exp(4 * i * cf * pi * t) * t +
                    2 * exp(-(b * t) + 2 * i * cf * pi * t) * t *
                    (cos(2 * cf * pi * t) -
                     sqrt(3 + 2 ** (3. / 2)) * sin(2 * cf * pi * t))) *
                   (-2 * exp(4 * i * cf * pi * t) * t + 2 * exp(
                       -(b * t) + 2 * i * cf * pi * t) * t *
                    (cos(2 * cf * pi * t) + sqrt(3 + 2 ** (3. / 2)) * sin(
                        2 * cf * pi * t))) /
                   (-2 / exp(2 * b * t) - 2 * exp(4 * i * cf * pi * t) +
                    2 * (1 + exp(4 * i * cf * pi * t)) / exp(b * t)) ** 4)
        allfilts = ones(len(cf))
        return a0 * allfilts, a11, a12, a13, a14, a2 * allfilts, \
            b0 * allfilts, b1, b2, gain

    def filter(self, x):
        """Filters a signal along its last dimension.

        Parameters
        ----------
        x : ndarray
            Signal to filter.

        Returns
        -------
        ndarray
            Filtered signals with shape ``(M, N)``, where ``M`` is the number of
            channels, and ``N`` is the input signal's nubmer of samples.
        """

        a0, a11, a12, a13, a14, a2, b0, b1, b2, gain = self._calculate_coefficients()

        output = np.zeros((gain.shape[0], x.shape[-1]))
        for chan in range(gain.shape[0]):
            y1 = ss.lfilter([a0[chan] / gain[chan], a11[chan] / gain[chan],
                             a2[chan] / gain[chan]],
                            [b0[chan], b1[chan], b2[chan]], x)
            y2 = ss.lfilter([a0[chan], a12[chan], a2[chan]],
                            [b0[chan], b1[chan], b2[chan]], y1)
            y3 = ss.lfilter([a0[chan], a13[chan], a2[chan]],
                            [b0[chan], b1[chan], b2[chan]], y2)
            y4 = ss.lfilter([a0[chan], a14[chan], a2[chan]],
                            [b0[chan], b1[chan], b2[chan]], y3)
            output[chan, :] = y4

        return output


class RectangularFilterbank(object):

    def __init__(self, fs, center_f, width=3, output_time=False):
        """Rectangular filterbank with Nth-octave wide filters.

        Parameters
        ----------
        x : array_like
            Input signal
        center_f : array_like
            List of the center frequencies of the filterbank.
        fs : int
            Sampling frequency of the input signal.
        width : float
             Width of the filters, in fraction of octave. The default value is 3,
             therefore 1/3-octave.
        output_time : bool, optional
            If `True`, also outputs the time output of the filtering. The default
            is to output the RMS value of each band only. Doing the inverse FFT
            is very costly; setting the argument to `False` prevents from doing
            that computation.

        Returns
        -------
        out_rms : ndarray
             RMS power at the output of each filter.
        out_time : ndarray
             Time signals at the output of the filterbank. The shape is (`len(
             center_f) x len(x)`).

        """
        self.fs = fs
        self.center_f = center_f
        self.width = width
        self.output_time = output_time

    def filter(self, x):
        # Use numpy's FFT because SciPy's version of rfft (2 real results per
        # frequency bin) behaves differently from numpy's (1 complex result per
        # frequency bin)
        center_f = np.asarray(self.center_f, dtype='float')

        n = len(x)
        # TODO Use powers of 2 to calculate the power spectrum, and also, possibly
        # use RFFT instead of the complete fft.
        X = rfft(x)
        X_pow = np.abs(X) ** 2 / n  # Power spectrum
        X_pow[1:] = X_pow[1:] * 2.
        bound_f = np.zeros(len(center_f) + 1)
        bound_f[0] = center_f[0] * 2. ** (- 1. / (2. * self.width))
        bound_f[1:] = center_f * 2. ** (1. / (2. * self.width))
        bound_f = bound_f[bound_f < self.fs / 2]
        # Convert from frequencies to vector indexes. Factor of two is because
        # we consider positive frequencies only.
        bound_idx = np.floor(bound_f / (self.fs / 2.) * len(X_pow)).astype('int')
        # Initialize arrays
        out_rms = np.zeros(len(center_f))
        out_time = np.zeros((len(center_f), x.shape[-1]), dtype='complex')
        for idx, (l, f) in enumerate(zip(bound_idx[0:], bound_idx[1:])):
            out_time[idx, l:f] = X[l:f]
            out_rms[idx] = np.sqrt(np.sum(X_pow[l:f]) / n)
        if self.output_time:
            out_time = np.real(irfft(out_time, n=n, axis=-1))
            return out_rms, out_time
        else:
            return out_rms


def hilbert_envelope(signal, axis=None):
    """Calculates the Hilbert envelope of a signal.

    Parameters
    ----------
    signal :
        array_like, signal on which to calculate the hilbert
        envelope. The calculation is done on the last axis (i.e. ``axis=-1``).
    axis :
         (Default value = None)

    Returns
    -------
    ndarray

    """
    signal = np.asarray(signal)
    N_orig = signal.shape[-1]
    # Next power of 2.
    N = next_pow_2(N_orig)
    y_h = hilbert(signal, N)
    # Return signal with same dimensions as original
    return np.abs(y_h[..., :N_orig])<|MERGE_RESOLUTION|>--- conflicted
+++ resolved
@@ -96,14 +96,9 @@
     """
 
 
-<<<<<<< HEAD
     def __init__(self, cf, fs, b=1.019, order=1, q=9.26449, min_bw=24.7):
 
         self.fs = fs
-=======
-    def __init__(self, fs, cf, b=1.019, order=1, q=9.26449, min_bw=24.7):
-
->>>>>>> ee82b668
         try:
             len(cf)
         except TypeError:
